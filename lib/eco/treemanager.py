--- conflicted
+++ resolved
@@ -1499,9 +1499,10 @@
                 text.append("\n")
             else:
                 text.append(node.symbol.name)
-<<<<<<< HEAD
-        with open(path, "w") as f:
-            f.write("".join(text))
+
+        if path:
+            with open(path, "w") as f:
+                f.write("".join(text))
         return "".join(text)
 
     def export_aterms(self, path):
@@ -1510,12 +1511,6 @@
             text = ATerms.export(start)
             f.write(text)
             return text
-=======
-        if path:
-            with open(path, "w") as f:
-                f.write("".join(text))
-        return "".join(text)
->>>>>>> cffa8cfa
 
     def relex(self, node):
         if node is None:
