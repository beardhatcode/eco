--- conflicted
+++ resolved
@@ -524,16 +524,11 @@
                 any_changes = True
             last_node = node
             node.symbol.name = t.source
-            if node.lookup != t.name:
+            if node.lookup != t.name or t.source.find("*/") > 0:
                 any_changes = True
-<<<<<<< HEAD
-            if t.source.find("*/") > 0:
-                any_changes = True
-=======
                 node.mark_changed()
             else:
                 node.mark_version()
->>>>>>> cffa8cfa
             node.lookup = t.name
             node.lookahead = t.lookahead
         # delete left over nodes
