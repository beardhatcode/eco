# Copyright (c) 2012--2014 King's College London
# Created by the Software Development Team <http://soft-dev.org/>
#
# Permission is hereby granted, free of charge, to any person obtaining a copy
# of this software and associated documentation files (the "Software"), to
# deal in the Software without restriction, including without limitation the
# rights to use, copy, modify, merge, publish, distribute, sublicense, and/or
# sell copies of the Software, and to permit persons to whom the Software is
# furnished to do so, subject to the following conditions:
#
# The above copyright notice and this permission notice shall be included in
# all copies or substantial portions of the Software.
#
# THE SOFTWARE IS PROVIDED "AS IS", WITHOUT WARRANTY OF ANY KIND, EXPRESS OR
# IMPLIED, INCLUDING BUT NOT LIMITED TO THE WARRANTIES OF MERCHANTABILITY,
# FITNESS FOR A PARTICULAR PURPOSE AND NONINFRINGEMENT. IN NO EVENT SHALL THE
# AUTHORS OR COPYRIGHT HOLDERS BE LIABLE FOR ANY CLAIM, DAMAGES OR OTHER
# LIABILITY, WHETHER IN AN ACTION OF CONTRACT, TORT OR OTHERWISE, ARISING
# FROM, OUT OF OR IN CONNECTION WITH THE SOFTWARE OR THE USE OR OTHER DEALINGS
# IN THE SOFTWARE.

from grammars.grammars import calc, java, python, Language, sql, pythonprolog, lang_dict, phppython, pythonphp
from treemanager import TreeManager
from incparser.incparser import IncParser
from inclexer.inclexer import IncrementalLexer
from incparser.astree import BOS, EOS
from grammar_parser.gparser import MagicTerminal

from PyQt4 import QtCore

import programs

import pytest
slow = pytest.mark.slow

import logging
logging.basicConfig(level=logging.DEBUG)

class Test_Typing:

    def setup_class(cls):
        parser, lexer = calc.load()
        cls.lexer = lexer
        cls.parser = parser
        cls.parser.init_ast()
        cls.ast = cls.parser.previous_version
        cls.treemanager = TreeManager()
        cls.treemanager.add_parser(cls.parser, cls.lexer, calc.name)

        cls.treemanager.set_font_test(7, 17) # hard coded. PyQt segfaults in test suite

    def reset(self):
        self.parser.reset()
        self.treemanager = TreeManager()
        self.treemanager.add_parser(self.parser, self.lexer, calc.name)
        self.treemanager.set_font_test(7, 17)

    def test_normaltyping(self):
        assert self.parser.last_status == False
        self.treemanager.key_normal("1")
        assert self.parser.last_status == True
        self.treemanager.key_normal("+")
        assert self.parser.last_status == False
        self.treemanager.key_normal("2")
        assert self.parser.last_status == True

    def test_cursormovement1(self):
        self.treemanager.key_home()
        assert isinstance(self.treemanager.cursor.node, BOS)
        self.treemanager.cursor_movement("right")
        assert self.treemanager.cursor.node.symbol.name == "1"
        self.treemanager.key_end()
        assert self.treemanager.cursor.node.symbol.name == "2"

    def test_normaltyping2(self):
        self.treemanager.key_normal("\r")
        assert self.treemanager.cursor.node.symbol.name == "\r"
        self.treemanager.key_normal("3")
        assert self.treemanager.cursor.node.symbol.name == "3"
        self.treemanager.key_normal("+")
        assert self.treemanager.cursor.node.symbol.name == "+"
        self.treemanager.key_normal("5")
        assert self.treemanager.cursor.node.symbol.name == "5"

    def test_cursormovement2(self):
        assert self.treemanager.cursor.node.symbol.name == "5"
        self.treemanager.key_end()
        assert self.treemanager.cursor.node.symbol.name == "5"
        self.treemanager.cursor_movement("up")
        assert self.treemanager.cursor.node.symbol.name == "2"
        self.treemanager.cursor_movement("left")
        assert self.treemanager.cursor.node.symbol.name == "+"
        self.treemanager.cursor_movement("down")
        assert self.treemanager.cursor.node.symbol.name == "+"

    def test_deletion(self):
        import pytest
        self.treemanager.key_end()
        assert self.treemanager.cursor.node.symbol.name == "5"
        self.treemanager.key_backspace()
        assert self.treemanager.cursor.node.symbol.name == "+"
        self.treemanager.key_delete()
        assert self.treemanager.cursor.node.symbol.name == "+"
        self.treemanager.cursor_movement("left")
        self.treemanager.key_delete()
        assert self.treemanager.cursor.node.symbol.name == "3"

    def test_cursor_reset(self):
        self.treemanager.cursor_reset()
        assert isinstance(self.treemanager.cursor.node, BOS)

    def test_delete_selection(self):
        self.reset()
        self.treemanager.key_normal("a")
        self.treemanager.key_shift()
        self.treemanager.key_cursors("left", mod_shift=True)
        assert self.treemanager.hasSelection()
        nodes, _, _ = self.treemanager.get_nodes_from_selection()
        self.treemanager.key_delete()

    def test_paste(self):
        self.reset()
        assert self.parser.last_status == False
        self.treemanager.pasteText("1 + 2\r+4+5\r+6+789")
        assert self.parser.last_status == True
        assert self.treemanager.cursor.node.symbol.name == "789"
        assert self.treemanager.cursor.pos == 3

    def test_colon_colon_equals(self):
        # typing colon colon equals makes the cursor disappear
        grammar = Language("grammar with colon",
"""
S ::= "a" "assign" "b"
""",
"""
"a":a
"b":b
"::=":assign
":":colon
"=":equal
""")
        lexer = IncrementalLexer(grammar.priorities)
        parser = IncParser(grammar.grammar, 1, True)
        parser.init_ast()
        ast = parser.previous_version
        treemanager = TreeManager()
        treemanager.add_parser(parser, lexer, grammar.name)
        treemanager.set_font_test(7, 17) # hard coded. PyQt segfaults in test suite

        treemanager.key_normal(":")
        assert treemanager.cursor.node.lookup == "colon"
        assert treemanager.cursor.node.symbol.name == ":"
        assert treemanager.cursor.node.lookahead == 1

        treemanager.key_normal(":")
        assert treemanager.cursor.node.lookup == "colon"
        assert treemanager.cursor.node.symbol.name == ":"
        assert treemanager.cursor.node.lookahead == 1

        treemanager.key_normal("=")

        assert treemanager.cursor.node.lookup == "assign"
        assert treemanager.cursor.node.symbol.name == "::="

    def test_fix_cursor_bug(self):
        grammar = Language("bug",
"""
S ::= "brack" "htm"
    | "html"
""",
"""
"<":brack
"htm":htm
"<html":html
""")
        lexer = IncrementalLexer(grammar.priorities)
        parser = IncParser(grammar.grammar, 1, True)
        parser.init_ast()
        ast = parser.previous_version
        treemanager = TreeManager()
        treemanager.add_parser(parser, lexer, grammar.name)
        treemanager.set_font_test(7, 17) # hard coded. PyQt segfaults in test suite

        treemanager.key_normal("<")
        treemanager.key_normal("h")
        treemanager.key_normal("t")
        treemanager.key_normal("m")
        assert treemanager.cursor.node.symbol.name == "htm"
        treemanager.key_normal("l")
        assert treemanager.cursor.node.symbol.name == "<html"
        treemanager.key_backspace()
        assert treemanager.cursor.node.symbol.name == "htm"

class Test_AST_Conversion(object):
    def setup_class(cls):
        pytest.skip("Skipped until new AST conversion is merged into Eco")

    def test_calculator(self):
        lexer = IncrementalLexer(calc_annotation.priorities)
        parser = IncParser(calc_annotation.grammar, 1, False)
        parser.init_ast()
        ast = parser.previous_version
        treemanager = TreeManager()
        treemanager.add_parser(parser, lexer, calc_annotation.name)
        treemanager.set_font_test(7, 17) # hard coded. PyQt segfaults in test suite

        inputstring = "1+2*3"
        for c in inputstring:
            treemanager.key_normal(c)
        parsetree = parser.previous_version.parent
        assert parsetree.symbol.name == "Root"
        # test normal parse tree
        E = parsetree.children[1]
        assert E.symbol.name == "E"

        E2 = E.children[0]
        plus = E.children[1]
        T = E.children[2]
        assert E2.symbol.name == "E"
        assert plus.symbol.name == "+"
        assert T.symbol.name == "T"

        assert E2.children[0].symbol.name == "T"
        assert E2.children[0].children[0].symbol.name == "P"
        assert E2.children[0].children[0].children[0].symbol.name == "1"

        assert T.children[0].symbol.name == "T"
        assert T.children[1].symbol.name == "*"
        assert T.children[2].symbol.name == "P"

        P = T.children[2]
        T = T.children[0]
        assert T.children[0].symbol.name == "P"
        assert T.children[0].children[0].symbol.name == "2"
        assert P.children[0].symbol.name == "3"

        # test AST
        plus = E.alternate
        assert plus.symbol.name == "+"
        assert plus.children[0].alternate.symbol.name == "1"
        assert plus.children[1].alternate.symbol.name == "*"

        T = plus.children[1]
        assert T.alternate.symbol.name == "*"
        assert T.children[0].alternate.symbol.name == "2"
        assert T.children[2].alternate.symbol.name == "3"
        # alternate children can be accessed in two ways
        times = T.alternate
        assert times.children[0].alternate.symbol.name == "2"
        assert times.children[1].alternate.symbol.name == "3"

    def test_johnstone_grammar(self):
        grammar = johnstone_grammar
        lexer = IncrementalLexer(grammar.priorities)
        parser = IncParser(grammar.grammar, 1, True)
        parser.init_ast()
        ast = parser.previous_version
        treemanager = TreeManager()
        treemanager.add_parser(parser, lexer, grammar.name)
        treemanager.set_font_test(7, 17) # hard coded. PyQt segfaults in test suite

        inputstring = "if(x<y)a=b else c=d"
        for c in inputstring:
            treemanager.key_normal(c)
        parsetree = parser.previous_version.parent
        assert parsetree.symbol.name == "Root"
        assert parsetree.children[1].symbol.name == "Startrule"
        startrule = parsetree.children[1]
        assert startrule.children[1].symbol.name == "S"
        assert startrule.children[1].alternate.symbol.name == "if"

        if_node = startrule.children[1].alternate
        assert if_node.children[0].alternate.symbol.name == "<"
        assert if_node.children[1].alternate.symbol.name == "="
        assert if_node.children[2].alternate.symbol.name == "="

        le = if_node.children[0].alternate
        assert le.children[0].alternate.symbol.name == "x"
        assert le.children[1].alternate.symbol.name == "y"
        eq1 = if_node.children[1].alternate
        assert eq1.children[0].symbol.name == "a" # 'a' wasn't folded so it doesn't have an alternative
        assert eq1.children[1].alternate.symbol.name == "b"
        eq2 = if_node.children[2].alternate
        assert eq2.children[0].symbol.name == "c" # same as 'a'
        assert eq2.children[1].alternate.symbol.name == "d"

    def test_python_bug(self):
        grammar = Language("Annotation test grammar",
"""
arith_expr ::= term^ arith_expr_loop^^
arith_expr_loop ::= arith_expr_loop "+^^" term^
                  | arith_expr_loop "-^^" term^
                  |
term ::= "1"
""",
"""
"1":1
"\+":+
"\-":-
""")
        lexer = IncrementalLexer(grammar.priorities)
        parser = IncParser(grammar.grammar, 1, True)
        parser.init_ast()
        ast = parser.previous_version
        treemanager = TreeManager()
        treemanager.add_parser(parser, lexer, grammar.name)
        treemanager.set_font_test(7, 17) # hard coded. PyQt segfaults in test suite

        inputstring = "1"
        for c in inputstring:
            treemanager.key_normal(c)

        state4 = parser.graph.state_sets[4]
        production = None
        for element in state4.elements:
            if element.p.left.name == "arith_expr":
                production = element.p
                break

        assert production.right[1].name == "arith_expr_loop"
        assert production.right[1].folding == "^^"
        treemanager.key_normal("+")
        assert production.right[1].name == "arith_expr_loop"
        assert production.right[1].folding == "^^"
        treemanager.key_normal("1")
        assert production.right[1].name == "arith_expr_loop"
        assert production.right[1].folding == "^^"

    def test_tear(self):
        grammar = Language("Tear Test",
"""
S ::= "a" "b" C^^^ D
C ::= "c"
D ::= "d"
""",
"""
"a":a
"b":b
"c":c
"d":d
""")
        lexer = IncrementalLexer(grammar.priorities)
        parser = IncParser(grammar.grammar, 1, False)
        parser.init_ast()
        ast = parser.previous_version
        treemanager = TreeManager()
        treemanager.add_parser(parser, lexer, grammar.name)
        treemanager.set_font_test(7, 17) # hard coded. PyQt segfaults in test suite

        inputstring = "abcd"
        for c in inputstring:
            treemanager.key_normal(c)

        parsetree = parser.previous_version.parent
        assert parsetree.symbol.name == "Root"

        assert parsetree.children[1].symbol.name == "S"
        S = parsetree.children[1]
        assert S.children[0].symbol.name == "a"
        assert S.children[1].symbol.name == "b"
        assert S.children[2].symbol.name == "C"
        assert S.children[3].symbol.name == "D"

        assert S.alternate.children[0].symbol.name == "a"
        assert S.alternate.children[1].symbol.name == "b"
        assert S.alternate.children[2].symbol.name == "D"

    def test_tear_and_insert(self):
        grammar = Language("Tear/Insert Test",
"""
S ::= "a" "b" C^^^ D C< "e"
C ::= "c"
D ::= "d"
""",
"""
"a":a
"b":b
"c":c
"d":d
"e":e
""")
        lexer = IncrementalLexer(grammar.priorities)
        parser = IncParser(grammar.grammar, 1, False)
        parser.init_ast()
        ast = parser.previous_version
        treemanager = TreeManager()
        treemanager.add_parser(parser, lexer, grammar.name)
        treemanager.set_font_test(7, 17) # hard coded. PyQt segfaults in test suite

        inputstring = "abcde"
        for c in inputstring:
            treemanager.key_normal(c)

        parsetree = parser.previous_version.parent
        assert parsetree.symbol.name == "Root"

        assert parsetree.children[1].symbol.name == "S"
        S = parsetree.children[1]
        assert S.children[0].symbol.name == "a"
        assert S.children[1].symbol.name == "b"
        assert S.children[2].symbol.name == "C"
        assert S.children[3].symbol.name == "D"
        assert S.children[4].symbol.name == "e"

        assert S.alternate.children[0].symbol.name == "a"
        assert S.alternate.children[1].symbol.name == "b"
        assert S.alternate.children[2].symbol.name == "D"
        assert S.alternate.children[3].symbol.name == "C"
        assert S.alternate.children[3].children[0].symbol.name == "c"
        assert S.alternate.children[4].symbol.name == "e"

    def test_tear_and_insert2(self):
        grammar = Language("Tear/Insert Test",
"""
S ::= "a" "b" C^^^ "d" "e" C< "f" "g"
    | "x" D^^^ "y" D< "z" "a" "b"
C ::= "c"
D ::= "d"
""",
"""
"a":a
"b":b
"c":c
"d":d
"e":e
"x":x
"y":y
"z":z
""")
        lexer = IncrementalLexer(grammar.priorities)
        parser = IncParser(grammar.grammar, 1, False)
        parser.init_ast()
        ast = parser.previous_version
        treemanager = TreeManager()
        treemanager.add_parser(parser, lexer, grammar.name)
        treemanager.set_font_test(7, 17) # hard coded. PyQt segfaults in test suite

        inputstring = "xdyzab"
        for c in inputstring:
            treemanager.key_normal(c)

        parsetree = parser.previous_version.parent
        assert parsetree.symbol.name == "Root"

        assert parsetree.children[1].symbol.name == "S"
        S = parsetree.children[1]
        assert S.children[0].symbol.name == "x"
        assert S.children[1].symbol.name == "D"
        assert S.children[2].symbol.name == "y"
        assert S.children[3].symbol.name == "z"
        assert S.children[4].symbol.name == "a"
        assert S.children[5].symbol.name == "b"

        assert S.alternate.children[0].symbol.name == "x"
        assert S.alternate.children[1].symbol.name == "y"
        assert S.alternate.children[2].symbol.name == "D"
        assert S.alternate.children[3].symbol.name == "z"
        assert S.alternate.children[4].symbol.name == "a"
        assert S.alternate.children[5].symbol.name == "b"

    def test_tear_and_insert_whitespace(self):
        grammar = Language("Tear/Insert Test",
"""
test ::= or_test^^
       | or_test^^^ "if" or_test or_test< "else"^ test

or_test ::= "1"^^
          | "2"^^
          | "3"^^
          | or_test "or"^^ "False"

""",
"""
"[ \\t]+":<ws>
"if":if
"else":else
"1":1
"2":2
"3":3
""")
        lexer = IncrementalLexer(grammar.priorities)
        parser = IncParser(grammar.grammar, 1, True)
        parser.init_ast()
        ast = parser.previous_version
        treemanager = TreeManager()
        treemanager.add_parser(parser, lexer, grammar.name)
        treemanager.set_font_test(7, 17) # hard coded. PyQt segfaults in test suite

        inputstring = "1 if 2 else 3"
        for c in inputstring:
            treemanager.key_normal(c)

        parsetree = parser.previous_version.parent
        assert parsetree.symbol.name == "Root"
        assert parsetree.children[1].symbol.name == "Startrule"

        assert parsetree.children[1].children[1].symbol.name == "test"
        test = parsetree.children[1].children[1]
        assert test.children[0].symbol.name == "or_test"
        assert test.children[1].symbol.name == "if"
        assert test.children[2].symbol.name == "WS"
        assert test.children[3].symbol.name == "or_test"
        assert test.children[4].symbol.name == "else"
        assert test.children[5].symbol.name == "WS"
        assert test.children[6].symbol.name == "test"

        assert test.alternate.children[0].symbol.name == "if"
        assert test.alternate.children[1].alternate.symbol.name == "2"
        assert test.alternate.children[2].alternate.symbol.name == "1"
        assert test.alternate.children[3].alternate.symbol.name == "3" # test -> or_test -> 3

    def test_sql_bug(self):
        grammar = sql

        lexer = IncrementalLexer(grammar.priorities)
        parser = IncParser(grammar.grammar, 1, True)
        parser.init_ast()
        ast = parser.previous_version
        treemanager = TreeManager()
        treemanager.add_parser(parser, lexer, grammar.name)
        treemanager.set_font_test(7, 17) # hard coded. PyQt segfaults in test suite

        inputstring = "SELECT * FROM test"
        for c in inputstring:
            treemanager.key_normal(c)

        assert parser.last_status == True

class Test_Helper:
    def reset(self):
        self.parser.reset()
        self.treemanager = TreeManager()
        self.treemanager.add_parser(self.parser, self.lexer, python.name)
        self.treemanager.set_font_test(7, 17)

    def move(self, direction, times):
        for i in range(times): self.treemanager.cursor_movement(direction)

    def tree_compare(self, node1, node2):
        # XXX: test references (next_term, parent, lookup)
        while True:
            assert node1.symbol == node2.symbol
            if node1.right:
                assert node1.right.symbol == node2.right.symbol
            if node1.next_term:
                assert node1.next_term.symbol == node2.next_term.symbol
            if isinstance(node1.symbol, MagicTerminal):
                self.tree_compare(node1.symbol.ast, node2.symbol.ast)
            if isinstance(node1, EOS) and isinstance(node2, EOS):
                break
            node1 = self.next_node(node1)
            node2 = self.next_node(node2)

    def next_node(self, node):
        if node.children:
            return node.children[0]
        while(node.right_sibling() is None):
            node = node.parent
        return node.right_sibling()

    def test_compare(self):
        t = TreeManager()
        parser, lexer = python.load()
        t.add_parser(parser, lexer, python.name)
        inputstring = "class Test:\r    def x():\r        pass\r"
        t.import_file(inputstring)
        self.tree_compare(parser.previous_version.parent, parser.previous_version.parent)

    def test_compare2(self):
        t1 = TreeManager()
        parser1, lexer1 = python.load()
        t1.add_parser(parser1, lexer1, python.name)
        inputstring = "class Test:\r    def x():\r        pass\r"
        t1.import_file(inputstring)

        t2 = TreeManager()
        parser2, lexer2 = python.load()
        t2.add_parser(parser2, lexer2, python.name)
        inputstring = "class Test:\r    def x():\r        pass\r"
        t2.import_file(inputstring)

        self.tree_compare(parser1.previous_version.parent, parser2.previous_version.parent)

    def test_compare3(self):
        t1 = TreeManager()
        parser1, lexer1 = python.load()
        t1.add_parser(parser1, lexer1, python.name)
        inputstring = "class Test:\r    def x():\r    pass\r"
        t1.import_file(inputstring)

        t2 = TreeManager()
        parser2, lexer2 = python.load()
        t2.add_parser(parser2, lexer2, python.name)
        inputstring = "class Test:\r    def y():\r    pass\r"
        t2.import_file(inputstring)

        with pytest.raises(AssertionError):
            self.tree_compare(parser1.previous_version.parent, parser2.previous_version.parent)

class Test_Python(Test_Helper):
    def setup_class(cls):
        parser, lexer = python.load()
        cls.lexer = lexer
        cls.parser = parser
        cls.parser.init_ast()
        cls.ast = cls.parser.previous_version
        cls.treemanager = TreeManager()
        cls.treemanager.add_parser(cls.parser, cls.lexer, python.name)

        cls.treemanager.set_font_test(7, 17) # hard coded. PyQt segfaults in test suite

class Test_Bugs(Test_Python):

    def test_bug_goto(self):
        inputstring = "class Test:\r    def x():\r    pass\r"
        for c in inputstring:
            self.treemanager.key_normal(c)
        for i in range(4): self.treemanager.key_backspace() # remove whitespace (unindent)
        inputstring = "def y():"
        for c in inputstring:
            self.treemanager.key_normal(c)
        assert self.treemanager.cursor.node.symbol.name == ":"
        for i in range(8):
            self.treemanager.key_backspace() # shouldn't throw AssertionError goto != None

    def test_bug_goto2(self):
        self.reset()
        inputstring = "class Test:\r    def x():\r    print()\r"
        for c in inputstring:
            self.treemanager.key_normal(c)
        inputstring = "br"
        for c in inputstring:
            self.treemanager.key_normal(c)
        assert self.treemanager.cursor.node.symbol.name == "br"
        self.treemanager.key_backspace()
        self.treemanager.key_backspace() # shouldn't throw AssertionError goto != None

    def test_last_line_nonlogical(self):
        self.reset()
        inputstring = "class Test:\r    pass"
        for c in inputstring:
            self.treemanager.key_normal(c)
        assert self.parser.last_status == True
        self.treemanager.key_normal("\r")
        assert self.parser.last_status == True
        self.treemanager.key_backspace()
        self.treemanager.key_backspace()
        self.treemanager.key_backspace()
        self.treemanager.key_backspace()
        assert self.parser.last_status == True

    def test_type_and_remove(self):
        self.reset()
        self.treemanager.key_normal("c")
        self.treemanager.key_backspace() # shouldn't throw IndexError in repair_indentations

    def test_delete_all(self):
        self.reset()
        source = "x = 1"
        for c in source:
            self.treemanager.key_normal(c)
        assert self.parser.last_status == True
        for c in source:
            self.treemanager.key_backspace()
        assert self.parser.last_status == True
        for c in source:
            self.treemanager.key_normal(c)
        assert self.parser.last_status == True

class Test_Indentation(Test_Python):

    def test_indentation(self):
        assert self.parser.last_status == True
        inputstring = "class Test:\r    def x():\r    return x"
        for c in inputstring:
            self.treemanager.key_normal(c)
        assert self.parser.last_status == True

        self.treemanager.key_normal("\r")
        assert self.treemanager.cursor.node.symbol.name == "        "
        self.treemanager.key_backspace() # beware of auto indent
        self.treemanager.key_backspace()
        self.treemanager.key_backspace()
        self.treemanager.key_backspace()
        inputstring = "def y():\r    pass"
        for c in inputstring:
            self.treemanager.key_normal(c)

        assert self.parser.last_status == True

    def test_indentation_tokens(self):
        def check_next_nodes(node, l):
            for name in l:
                node = node.next_term
                assert node.symbol.name == name

        assert self.treemanager.lines[0].node.next_term.symbol.name == "class"

        node = self.treemanager.lines[1].node
        check_next_nodes(node, ["NEWLINE", "INDENT", "    ", "def"])

        node = self.treemanager.lines[2].node
        check_next_nodes(node, ["NEWLINE", "INDENT", "        ", "return"])

        node = self.treemanager.lines[3].node
        check_next_nodes(node, ["NEWLINE", "DEDENT", "    ", "def"])

        node = self.treemanager.lines[4].node
        check_next_nodes(node, ["NEWLINE", "INDENT", "        ", "pass", "NEWLINE", "DEDENT", "DEDENT", "eos"])

    def test_indentation2(self):
        self.reset()
        assert self.parser.last_status == True
        inputstring = """class Test:
    def x():
        return x
    def y():
        execute_something()
        for i in range(10):
            x = x + 1
            if x > 10:
                print("message")
                break
    def z():
        pass"""
        self.treemanager.import_file(inputstring)
        assert self.parser.last_status == True
        assert isinstance(self.treemanager.cursor.node, BOS)

        # move cursor to 'break'
        self.move('down', 9)
        self.move('right', 16)

        assert self.treemanager.cursor.node.symbol.name == "                "
        assert self.treemanager.cursor.node.next_term.symbol.name == "break"

        # add space
        self.treemanager.key_normal(" ")
        assert self.parser.last_status == False
        # undo
        self.treemanager.key_backspace()
        assert self.parser.last_status == True

        # dedent 'break' 2 times
        # dedent 4 spaces
        self.treemanager.key_backspace()
        self.treemanager.key_backspace()
        self.treemanager.key_backspace()
        assert self.parser.last_status == False
        self.treemanager.key_backspace()
        assert self.parser.last_status == True
        # dedent 4 spaces
        self.treemanager.key_backspace()
        self.treemanager.key_backspace()
        self.treemanager.key_backspace()
        assert self.parser.last_status == False
        self.treemanager.key_backspace()
        assert self.parser.last_status == True

    def test_indentation3(self):
        self.reset()
        assert self.parser.last_status == True
        inputstring = """class Test:
    def x():
        return x
    def y():
        for i in range(10):
            x = x + 1
            if x > 10:
                print("message")
    def z():
        pass"""
        self.treemanager.import_file(inputstring)
        assert self.parser.last_status == True
        assert isinstance(self.treemanager.cursor.node, BOS)

        # move cursor to 'break'
        self.move('down', 4)
        self.move('right', 8)

        # indent 'for' and 'x = x + 1'
        assert self.treemanager.cursor.node.next_term.symbol.name == "for"
        for i in range(4): self.treemanager.key_normal(" ")
        assert self.parser.last_status == False
        self.move('down', 1)
        assert self.treemanager.cursor.node.next_term.symbol.name == "x"
        for i in range(4): self.treemanager.key_normal(" ")
        assert self.parser.last_status == True

    def test_indentation4(self):
        self.reset()
        assert self.parser.last_status == True
        inputstring = """class Test:
    def x():
        x = 1
        return x
    def y():
        y = 2
        return y
    def z():
        z = 3
        return z"""
        self.treemanager.import_file(inputstring)
        assert self.parser.last_status == True
        assert isinstance(self.treemanager.cursor.node, BOS)

        # move cursor to 'break'
        self.move('down', 4)
        self.move('right', 4)

        # indent 'def y', 'y = 2' and 'return y'
        assert self.treemanager.cursor.node.next_term.symbol.name == "def"
        for i in range(4): self.treemanager.key_normal(" ")
        assert self.parser.last_status == False
        self.move('down', 1)
        assert self.treemanager.cursor.node.next_term.symbol.name == "y"
        for i in range(4): self.treemanager.key_normal(" ")
        assert self.parser.last_status == True
        self.move('down', 1)
        self.move('left', 4)
        assert self.treemanager.cursor.node.next_term.symbol.name == "return"
        for i in range(4): self.treemanager.key_normal(" ")
        assert self.parser.last_status == True

    @slow
    def test_indentation_stresstest(self):
        import random
        self.reset()

        self.treemanager.import_file(programs.connect4)
        assert self.parser.last_status == True

        deleted = {}
        line_count = len(self.treemanager.lines)
        random_lines = range(line_count)
        random.shuffle(random_lines)
        for linenr in random_lines:
            whitespace = self.treemanager.get_indentation(linenr)
            if whitespace:
                del_ws = random.randint(0, whitespace)
                if del_ws > 0:
                    self.treemanager.cursor_reset()
                    self.move('down', linenr)
                    self.move('right', del_ws)
                    assert self.treemanager.cursor.node.symbol.name == " " * whitespace
                    for i in range(del_ws):
                        self.treemanager.key_backspace()
                    deleted[linenr] = del_ws
        assert self.parser.last_status == False

        # undo
        for linenr in deleted:
            del_ws = deleted[linenr]
            self.treemanager.cursor_reset()
            self.move('down', linenr)
            for i in range(del_ws):
                self.treemanager.key_normal(" ")
        assert self.parser.last_status == True

    def test_single_statement(self):
        self.reset()
        assert self.parser.last_status == True
        inputstring = """x = 12"""
        self.treemanager.import_file(inputstring)
        assert self.parser.last_status == True

    def test_line_becomes_first_line(self):
        self.reset()
        assert self.parser.last_status == True
        inputstring = """class X:\r    pass"""
        self.treemanager.import_file(inputstring)
        assert self.parser.last_status == True

        for i in range(13):
            self.treemanager.key_delete()

        assert self.parser.last_status == True

    def test_not_logical_lines(self):
        self.reset()
        inputstring = """class X(object):\r    def test():\r        return asd\r        \r    def relex(self, startnode):\r        pass"""

        self.treemanager.import_file(inputstring)
        assert self.parser.last_status == True

    def test_paste(self):
        self.reset()
        inputstring = """class X(object):\r    pass1\rx"""
        self.treemanager.import_file(inputstring)
        assert self.parser.last_status == True
        self.treemanager.key_end()
        assert self.treemanager.cursor.node.symbol.name == ":"
        self.treemanager.key_normal("\r")
        assert self.treemanager.cursor.node.symbol.name == "\r"
        self.treemanager.pasteText("""    if a:
        pass2
    pass3
if b:
    if c:
        pass4""")
        assert self.treemanager.cursor.node.symbol.name == "pass4"
        assert self.parser.last_status == True

    def test_bug(self):
        self.reset()
        inputstring = """class X(object):\rpass"""
        self.treemanager.import_file(inputstring)
        assert self.parser.last_status == False
        self.treemanager.cursor_movement("down")
        self.treemanager.key_home()
        self.treemanager.key_normal(" ")
        assert self.parser.last_status == True

class Test_NestedLboxWithIndentation():
    def setup_class(cls):
        parser, lexer = calc.load()
        cls.lexer = lexer
        cls.parser = parser
        cls.parser.init_ast()
        cls.ast = cls.parser.previous_version
        cls.treemanager = TreeManager()
        cls.treemanager.add_parser(cls.parser, cls.lexer, calc.name)

        cls.treemanager.set_font_test(7, 17) # hard coded. PyQt segfaults in test suite

    def reset(self):
        self.parser.reset()
        self.treemanager = TreeManager()
        self.treemanager.add_parser(self.parser, self.lexer, calc.name)
        self.treemanager.set_font_test(7, 17)

    def test_simple(self):
        inputstring = "1+"
        for c in inputstring:
            self.treemanager.key_normal(c)
        self.treemanager.add_languagebox(lang_dict["Python 2.7.5"])
        inputstring = "def x():\r    pass"
        for c in inputstring:
            self.treemanager.key_normal(c)

        assert self.treemanager.parsers[1][2] == "Python 2.7.5"
        assert self.treemanager.parsers[1][0].last_status == True

    def test_remove_empty_lbox(self):
        # whitespace sensitive languages still contain indentation tokens when they are "empty"
        self.reset()
        self.treemanager.add_languagebox(lang_dict["Python 2.7.5"])
        self.treemanager.key_normal("a")
        self.treemanager.key_backspace()
        assert isinstance(self.treemanager.cursor.node, BOS)
        assert isinstance(self.treemanager.cursor.node.next_term, EOS)

#from grammars.grammars import lang_dict, python_prolog
class Test_Languageboxes(Test_Python):

    def setup_class(cls):
        parser, lexer = pythonprolog.load()
        cls.lexer = lexer
        cls.parser = parser
        cls.parser.init_ast()
        cls.ast = cls.parser.previous_version
        cls.treemanager = TreeManager()
        cls.treemanager.add_parser(cls.parser, cls.lexer, pythonprolog.name)

        cls.treemanager.set_font_test(7, 17) # hard coded. PyQt segfaults in test suite

    def test_simple(self):
        assert self.parser.last_status == True
        inputstring = "class Test:\r    def x():\r    return x"
        for c in inputstring:
            self.treemanager.key_normal(c)
        assert self.parser.last_status == True
        self.treemanager.key_backspace()
        assert self.parser.last_status == True
        self.treemanager.add_languagebox(lang_dict["Prolog"])
        assert self.parser.last_status == True
        assert self.treemanager.parsers[1][2] == "Prolog"
        assert self.treemanager.parsers[1][0].last_status == False
        self.treemanager.key_normal("x")
        assert self.treemanager.parsers[1][0].last_status == False
        self.treemanager.key_normal(".")
        assert self.treemanager.parsers[1][0].last_status == True

    def test_backspace_return_in_box(self):
        self.reset()
        inputstring = "class Test:\r    def x():\r    return x"
        for c in inputstring:
            self.treemanager.key_normal(c)
        self.treemanager.key_backspace()
        self.treemanager.add_languagebox(lang_dict["Prolog"])
        self.treemanager.key_normal("x")
        self.treemanager.key_normal("\r")
        for i in range(8):
            self.treemanager.key_backspace()

    def test_lbox_skips_newline(self):
        # when inserting a languagebox at the line beginning the next token
        # skips NEWLINE tokens. It should only skip INDENT/DEDENT
        self.reset()
        self.treemanager.key_normal("a") # needs to be valid once
        assert self.treemanager.parsers[0][0].last_status == True
        self.treemanager.key_backspace()
        self.treemanager.add_languagebox(lang_dict["Prolog"])
        self.treemanager.key_normal("a")
        self.treemanager.key_normal(".")
        self.treemanager.leave_languagebox()
        self.treemanager.key_normal(".")
        self.treemanager.key_normal("x")
        assert self.treemanager.parsers[0][0].last_status == True

    def test_delete_selection(self):
        self.reset()
        for c in "a = 1":
            self.treemanager.key_normal(c)
        self.treemanager.key_normal("\r")
        self.treemanager.add_languagebox(lang_dict["Prolog"])
        lbox = self.treemanager.cursor.node.get_root().get_magicterminal()
        assert lbox.symbol.name == "<Prolog>"
        for c in "abc def":
            self.treemanager.key_normal(c)
        self.treemanager.key_cursors("left")
        # select "bc de"
        self.treemanager.key_shift()
        self.treemanager.key_cursors("left", mod_shift=True)
        self.treemanager.key_cursors("left", mod_shift=True)
        self.treemanager.key_cursors("left", mod_shift=True)
        self.treemanager.key_cursors("left", mod_shift=True)
        self.treemanager.key_cursors("left", mod_shift=True)
        self.treemanager.deleteSelection()
        assert lbox.symbol.name == "<Prolog>"

<<<<<<< HEAD
class Test_Backslash(Test_Python):

    def test_parse(self):
        self.reset()

        program = """class X:\r    def x():\r        return \\\r            [1,2,3]"""

        for c in program:
            self.treemanager.key_normal(c)
        assert self.parser.last_status == True

    def test_parse_fail(self):
        self.reset()

        program = """class X:\r    def x():\r        return \\ \r            [1,2,3]"""

        for c in program:
            self.treemanager.key_normal(c)
        assert self.parser.last_status == False

    def test_parse_delete_insert(self):
        self.reset()

        program = """class X:\r    def x():\r        return \\\r            [1,2,3]"""

        for c in program:
            self.treemanager.key_normal(c)

        assert self.parser.last_status == True
        self.move("up", 1)
        self.treemanager.key_end()
        self.treemanager.key_backspace()
        assert self.parser.last_status == False
        self.treemanager.key_normal("\\")
        assert self.parser.last_status == True

class Test_Java:
    def setup_class(cls):
        parser, lexer = java.load()
=======
class Test_Undo(Test_Python):

    def reset(self):
        Test_Python.reset(self)
        self.treemanager.version = 1
        self.treemanager.last_saved_version = 1

    def compare(self, text):
        import tempfile
        f = tempfile.NamedTemporaryFile()
        result = self.treemanager.export_as_text("/tmp/temp.py")
        assert result == text
        f.close()

    def type_save(self, text):
        self.treemanager.key_normal(text)
        self.treemanager.save_current_version() # tells treemanager to save after the next operation and increase the version

    def save(self):
        self.treemanager.version += 1
        self.treemanager.save()

    def test_simple_undo_redo(self):
        self.treemanager.key_normal("1")
        self.treemanager.save_current_version()
        self.treemanager.key_normal("+")
        self.treemanager.save_current_version()
        self.treemanager.key_normal("2")
        self.compare("1+2")
        self.treemanager.key_ctrl_z()
        self.compare("1+")
        self.treemanager.key_ctrl_z()
        self.compare("1")
        self.treemanager.key_ctrl_z()
        self.compare("")

        self.treemanager.key_shift_ctrl_z()
        self.compare("1")
        self.treemanager.key_shift_ctrl_z()
        self.compare("1+")
        self.treemanager.key_shift_ctrl_z()
        self.compare("1+2")

    def test_undo_indentation(self):
        self.reset()
        self.type_save("class")
        self.type_save(" X:")
        self.type_save("\r    ")
        self.type_save("pass")
        self.compare("class X:\r\n    pass")

        self.treemanager.key_ctrl_z()
        self.compare("class X:\r\n    ")

        self.treemanager.key_ctrl_z()
        self.compare("class X:")
        assert self.treemanager.cursor.node.next_term.symbol.name == "NEWLINE"
        assert isinstance(self.treemanager.cursor.node.next_term.next_term, EOS)

        self.treemanager.key_ctrl_z()
        self.compare("class")

        self.treemanager.key_shift_ctrl_z()
        self.treemanager.key_shift_ctrl_z()
        self.treemanager.key_shift_ctrl_z()
        self.compare("class X:\r\n    pass")
        assert self.treemanager.cursor.node.next_term.symbol.name == "NEWLINE"
        assert self.treemanager.cursor.node.next_term.next_term.symbol.name == "DEDENT"
        assert isinstance(self.treemanager.cursor.node.next_term.next_term.next_term, EOS)

    def test_undo_and_type(self):
        self.reset()
        self.type_save("12")
        self.type_save("+")
        self.type_save("34")
        self.compare("12+34")

        self.treemanager.key_ctrl_z()
        self.treemanager.key_ctrl_z()
        self.compare("12")
        self.type_save("-56")
        self.compare("12-56")

        self.treemanager.key_shift_ctrl_z()
        self.compare("12-56")

    def test_redo_bug(self):
        self.reset()
        self.type_save("1")
        self.type_save("\r")
        self.type_save("2")
        self.move("up", 1)
        self.compare("1\r\n2")
        self.type_save("\r")
        self.type_save("3")
        self.compare("1\r\n3\r\n2")

        self.treemanager.key_ctrl_z()
        self.treemanager.key_ctrl_z()
        self.treemanager.key_ctrl_z()
        self.treemanager.key_ctrl_z()
        self.compare("1")

        self.treemanager.key_shift_ctrl_z()
        self.treemanager.key_shift_ctrl_z()
        self.treemanager.key_shift_ctrl_z()
        self.treemanager.key_shift_ctrl_z()
        self.compare("1\r\n3\r\n2")

        self.move("down", 1)
        self.treemanager.key_backspace()
        self.compare("1\r\n3\r\n")
        self.treemanager.key_backspace()
        self.compare("1\r\n3")
        self.treemanager.key_backspace()
        self.compare("1\r\n")
        self.treemanager.key_backspace()
        self.compare("1")

    def test_redo_bug2(self):
        self.reset()
        self.type_save("1")
        self.type_save("+")
        self.type_save("2")
        self.move("left", 2)
        self.compare("1+2")
        self.treemanager.key_delete()
        self.treemanager.save_current_version()
        self.compare("12")

        self.treemanager.key_ctrl_z()
        self.compare("1+2")
        self.treemanager.key_ctrl_z()
        self.compare("1+")
        self.treemanager.key_ctrl_z()
        self.compare("1")

        self.treemanager.key_shift_ctrl_z()
        self.compare("1+")
        self.treemanager.key_shift_ctrl_z()
        self.compare("1+2")
        self.treemanager.key_shift_ctrl_z()
        self.compare("12")

    def test_bug_lingering_nodes(self):
        self.reset()
        p = """class X:
    def foo():
        return 23"""
        self.treemanager.import_file(p)
        self.treemanager.key_end()
        self.move("left", 1)
        self.treemanager.key_normal("s")
        self.treemanager.save_current_version()
        dp = self.copy()

        self.move("down", 2)
        self.treemanager.key_end()
        self.move("left", 1)
        self.treemanager.key_normal("+")
        self.treemanager.save_current_version()

        self.treemanager.key_ctrl_z()

        self.text_compare("""class Xs:
    def foo():
        return 23""")
        self.tree_compare(self.parser.previous_version.parent, dp)

    def test_bug_lingering_after_redo(self):
        self.reset()

        p = """class X:
    def x():
        pass

    def y():
        pass"""

        ast = self.parser.previous_version
        self.treemanager.import_file(p)
        imp = self.copy()
        imptext = self.treemanager.export_as_text()

        self.treemanager.key_end()
        self.move("left", 1)
        self.treemanager.key_normal("a")
        self.treemanager.save_current_version()
        a = self.copy()
        atext = self.treemanager.export_as_text()

        self.move("down", 1)
        self.treemanager.key_end()
        self.move("left", 3)
        self.treemanager.key_normal("b")
        self.treemanager.save_current_version()
        b = self.copy()
        btext = self.treemanager.export_as_text()

        self.move("down", 1)
        self.treemanager.key_end()
        self.treemanager.key_normal("c")
        self.treemanager.save_current_version()
        #c = self.copy()
        ctext = self.treemanager.export_as_text()

        self.move("down", 2)
        self.treemanager.key_end()
        self.move("left", 3)
        self.treemanager.key_normal("d")
        self.treemanager.save_current_version()
        #d = self.copy()
        dtext = self.treemanager.export_as_text()

        self.move("down", 1)
        self.treemanager.key_end()
        self.treemanager.key_normal("e")
        self.treemanager.save_current_version()
        #e = self.copy()
        etext = self.treemanager.export_as_text()

        self.treemanager.key_ctrl_z()
        #self.tree_compare(ast.parent, d)
        self.treemanager.key_ctrl_z()
        #self.tree_compare(ast.parent, c)
        self.treemanager.key_ctrl_z()
        #self.tree_compare(ast.parent, b)
        self.treemanager.key_ctrl_z()
        #self.tree_compare(ast.parent, a)
        self.treemanager.key_ctrl_z()
        #self.tree_compare(ast.parent, imp)

        self.treemanager.key_shift_ctrl_z()
        #self.tree_compare(ast.parent, a)
        self.treemanager.key_shift_ctrl_z()
        #self.tree_compare(ast.parent, b)
        self.treemanager.key_shift_ctrl_z()
        #self.tree_compare(ast.parent, c)
        self.treemanager.key_shift_ctrl_z()
        #self.tree_compare(ast.parent, d)
        self.treemanager.key_shift_ctrl_z()
        #self.tree_compare(ast.parent, e)

        self.text_compare(etext)
        self.treemanager.key_ctrl_z()
        self.text_compare(dtext)
        #self.tree_compare(ast.parent, d)
        self.treemanager.key_ctrl_z()
        self.text_compare(ctext)
        #self.tree_compare(ast.parent, c)
        self.treemanager.key_ctrl_z()
        self.text_compare(btext)
        #self.tree_compare(ast.parent, b)
        self.treemanager.key_ctrl_z()
        self.text_compare(atext)
        #self.tree_compare(ast.parent, a)
        self.treemanager.key_ctrl_z()
        self.text_compare(imptext)
        #self.tree_compare(ast.parent, imp)

    def text_compare(self, original):
        original = original.replace("\r", "").split("\n")
        current = self.treemanager.export_as_text("/dev/null").replace("\r", "").split("\n")

        for i in xrange(len(current)):
            assert original[i] == current[i]

    def copy(self):
        import copy
        return copy.deepcopy(self.parser.previous_version.parent)

    def test_import(self):
        self.reset() # saves automatically

        self.treemanager.import_file("class X:\n    def x():\n         pass") # saves automatically
        self.move("down", 2)
        self.treemanager.key_end()
        self.treemanager.key_normal("1")
        self.compare("class X:\r\n    def x():\r\n         pass1")
        self.treemanager.key_ctrl_z()
        self.compare("class X:\r\n    def x():\r\n         pass")

    def test_overflow(self):
        self.reset() # this saves the inital version as 1
        min_version = self.treemanager.version
        self.treemanager.import_file("class X:\n    def x():\n        pass")
        max_version = self.treemanager.version

        self.treemanager.key_ctrl_z()
        self.treemanager.key_ctrl_z()
        self.treemanager.key_ctrl_z()
        self.treemanager.key_ctrl_z()
        self.treemanager.key_ctrl_z()
        self.treemanager.key_ctrl_z()
        assert self.treemanager.version == min_version

        self.treemanager.key_shift_ctrl_z()
        self.treemanager.key_shift_ctrl_z()
        self.treemanager.key_shift_ctrl_z()
        self.treemanager.key_shift_ctrl_z()
        self.treemanager.key_shift_ctrl_z()
        self.treemanager.key_shift_ctrl_z()
        assert self.treemanager.version == max_version

    @slow
    def test_undo_random_deletion(self):
        import random
        self.reset()

        self.treemanager.import_file(programs.connect4)
        assert self.parser.last_status == True

        self.text_compare(programs.connect4)

        line_count = len(self.treemanager.lines)
        random_lines = range(line_count)
        random.shuffle(random_lines)

        start_version = self.treemanager.version
        for linenr in random_lines:
            cols = range(20)
            random.shuffle(cols)
            for col in cols:
                self.treemanager.cursor_reset()
                self.move('down', linenr)
                self.move('right', col)
                x = self.treemanager.key_delete()
                if x == "eos":
                    continue
            self.treemanager.save_current_version()

        end_version = self.treemanager.version
        broken = self.treemanager.export_as_text()

        # undo all and compare with original
        while self.treemanager.version > start_version:
            self.treemanager.key_ctrl_z()
        self.text_compare(programs.connect4)

        # redo all and compare with broken
        while self.treemanager.version < end_version:
            self.treemanager.key_shift_ctrl_z()
        self.text_compare(broken)

        # undo again and compare with original
        while self.treemanager.version > start_version:
            self.treemanager.key_ctrl_z()
        self.text_compare(programs.connect4)

        t1 = TreeManager()
        parser, lexer = python.load()
        t1.add_parser(parser, lexer, python.name)
        t1.import_file(programs.connect4)

        self.tree_compare(self.parser.previous_version.parent, parser.previous_version.parent)

    def get_random_key(self):
        import random
        keys = list("abcdefghijklmnopqrstuvwxyz0123456789 \r:,.[]{}()!$%^&*()_+=")
        return random.choice(keys)

    @slow
    def test_undo_random_insertion(self):
        import random
        self.reset()

        self.treemanager.import_file(programs.connect4)
        assert self.parser.last_status == True

        self.text_compare(programs.connect4)

        line_count = len(self.treemanager.lines)
        random_lines = range(line_count)
        random.shuffle(random_lines)

        start_version = self.treemanager.version
        for linenr in random_lines:
            cols = range(20)
            random.shuffle(cols)
            for col in cols:
                self.treemanager.cursor_reset()
                self.move('down', linenr)
                self.move('right', col)
                x = self.treemanager.key_normal(self.get_random_key())
                if x == "eos":
                    continue
            self.treemanager.save_current_version()

        end_version = self.treemanager.version
        broken = self.treemanager.export_as_text()

        # undo all and compare with original
        while self.treemanager.version > start_version:
            self.treemanager.key_ctrl_z()
        self.text_compare(programs.connect4)

        # redo all and compare with broken
        while self.treemanager.version < end_version:
            self.treemanager.key_shift_ctrl_z()
        self.text_compare(broken)

        # undo again and compare with original
        while self.treemanager.version > start_version:
            self.treemanager.key_ctrl_z()
        self.text_compare(programs.connect4)

        t1 = TreeManager()
        parser, lexer = python.load()
        t1.add_parser(parser, lexer, python.name)
        t1.import_file(programs.connect4)

        self.tree_compare(self.parser.previous_version.parent, parser.previous_version.parent)

    def test_undo_random_newlines(self):
        import random
        self.reset()

        p = """class X:
    def helloworld(x, y, z):
        for x in range(0, 10):
            if x == 1:
                return 1
            else:
                return 12
        return 13

    def foo(x):
        x = 1
        y = 2
        foo()
        return 12"""
        self.treemanager.import_file(p)
        assert self.parser.last_status == True

        self.text_compare(p)

        line_count = len(self.treemanager.lines)
        random_lines = range(line_count)
        random.shuffle(random_lines)

        start_version = self.treemanager.version
        for linenr in random_lines[:2]:
            cols = range(20)
            random.shuffle(cols)
            for col in cols[:1]: # add one newline per line
                self.treemanager.cursor_reset()
                self.move('down', linenr)
                self.move('right', col)
                x = self.treemanager.key_normal("\r")
                if x == "eos":
                    continue
            self.treemanager.save_current_version()

        end_version = self.treemanager.version
        broken = self.treemanager.export_as_text()

        # undo all and compare with original
        while self.treemanager.version > start_version:
            self.treemanager.key_ctrl_z()
        self.text_compare(p)

        # redo all and compare with broken
        while self.treemanager.version < end_version:
            self.treemanager.key_shift_ctrl_z()
        self.text_compare(broken)

        # undo again and compare with original
        while self.treemanager.version > start_version:
            self.treemanager.key_ctrl_z()
        self.text_compare(p)

        t1 = TreeManager()
        parser, lexer = python.load()
        t1.add_parser(parser, lexer, python.name)
        t1.import_file(p)

        self.text_compare(t1.export_as_text())

        self.tree_compare(self.parser.previous_version.parent, parser.previous_version.parent)

    def test_bug_insert_newline_2(self):
        import random
        self.reset()

        p = """class X:
    def helloworld():
        for x in y:
            if x:
                return 1
            else:
                return 12
        return 13"""
        self.treemanager.import_file(p)
        assert self.parser.last_status == True

        self.text_compare(p)

        line_count = len(self.treemanager.lines)
        random_lines = range(line_count)
        random.shuffle(random_lines)

        start_version = self.treemanager.version

        self.treemanager.cursor_reset()
        self.move("down", 4)
        self.move("right", 1)
        self.treemanager.key_normal("\r")
        self.treemanager.save_current_version()

        self.treemanager.cursor_reset()
        self.move("down", 6)
        self.move("right", 1)
        self.treemanager.key_normal("\r")
        self.treemanager.save_current_version()

        end_version = self.treemanager.version
        broken = self.treemanager.export_as_text()

        # undo all and compare with original
        while self.treemanager.version > start_version:
            self.treemanager.key_ctrl_z()
        self.text_compare(p)

        # redo all and compare with broken
        while self.treemanager.version < end_version:
            self.treemanager.key_shift_ctrl_z()
        self.text_compare(broken)

        # undo again and compare with original
        while self.treemanager.version > start_version:
            self.treemanager.key_ctrl_z()
        self.text_compare(p)

        t1 = TreeManager()
        parser, lexer = python.load()
        t1.add_parser(parser, lexer, python.name)
        t1.import_file(p)

        self.text_compare(t1.export_as_text())

        self.tree_compare(self.parser.previous_version.parent, parser.previous_version.parent)

    def test_bug_delete(self):
        import random
        self.reset()

        p = """class X:
    def helloworld():
        for x in y:
            if x:
                return 1
            else:
                return 12
        return 13"""
        self.treemanager.import_file(p)
        assert self.parser.last_status == True

        self.text_compare(p)

        line_count = len(self.treemanager.lines)
        random_lines = range(line_count)
        random.shuffle(random_lines)

        start_version = self.treemanager.version

        self.treemanager.cursor_reset()
        self.move("down", 1)
        self.move("right", 6)
        self.treemanager.key_delete()
        self.treemanager.key_delete()
        self.treemanager.key_delete()
        self.treemanager.save_current_version()

        self.treemanager.cursor_reset()
        self.move("down", 2)
        self.move("right", 7)
        self.treemanager.key_delete()
        self.treemanager.key_delete()
        self.treemanager.save_current_version()

        self.treemanager.cursor_reset()
        self.move("down", 3)
        self.move("right", 10)
        self.treemanager.key_delete()
        self.treemanager.key_delete()
        self.treemanager.save_current_version()

        end_version = self.treemanager.version
        broken = self.treemanager.export_as_text()

        # undo all and compare with original
        while self.treemanager.version > start_version:
            self.treemanager.key_ctrl_z()
        self.text_compare(p)

        # redo all and compare with broken
        while self.treemanager.version < end_version:
            self.treemanager.key_shift_ctrl_z()
        self.text_compare(broken)

        # undo again and compare with original
        while self.treemanager.version > start_version:
            self.treemanager.key_ctrl_z()
        self.text_compare(p)

        t1 = TreeManager()
        parser, lexer = python.load()
        t1.add_parser(parser, lexer, python.name)
        t1.import_file(p)

        self.text_compare(t1.export_as_text())

        self.tree_compare(self.parser.previous_version.parent, parser.previous_version.parent)

    def test_bug_insert_newline(self):
        self.reset()

        p = """class X:
    def helloworld(x, y, z):
        for x in range(0, 10):
            if x == 1:
                return 1
            else:
                return 12
        return 13

    def foo(x):
        x = 1
        y = 2
        foo()
        return 12"""
        self.treemanager.import_file(p)
        assert self.parser.last_status == True

        self.text_compare(p)

        start_version = self.treemanager.version

        self.treemanager.cursor_reset()
        self.move("down", 7)
        self.move("right", 10)
        self.treemanager.key_normal("\r")
        self.treemanager.save_current_version()

        self.treemanager.cursor_reset()
        self.move("down", 6)
        self.move("right", 0)
        self.treemanager.key_normal("\r") # this has to be \r not \n (Eco works with \r)
        self.treemanager.save_current_version()

        end_version = self.treemanager.version
        broken = self.treemanager.export_as_text()

        # undo all and compare with original
        while self.treemanager.version > start_version:
            self.treemanager.key_ctrl_z()
        self.text_compare(p)

        # redo all and compare with broken
        while self.treemanager.version < end_version:
            self.treemanager.key_shift_ctrl_z()
        self.text_compare(broken)

        # undo again and compare with original
        while self.treemanager.version > start_version:
            self.treemanager.key_ctrl_z()
        self.text_compare(p)

        t1 = TreeManager()
        parser, lexer = python.load()
        t1.add_parser(parser, lexer, python.name)
        t1.import_file(p)

        self.tree_compare(self.parser.previous_version.parent, parser.previous_version.parent)

    @slow
    def test_undo_random_insertdelete(self):
        import random
        self.reset()
        #self.save()

        self.treemanager.import_file(programs.connect4)
        assert self.parser.last_status == True
        #self.save()

        self.text_compare(programs.connect4)

        line_count = len(self.treemanager.lines)
        random_lines = range(line_count)
        random.shuffle(random_lines)

        start_version = self.treemanager.version
        for linenr in random_lines:
            cols = range(20)
            random.shuffle(cols)
            for col in cols:
                self.treemanager.cursor_reset()
                self.move('down', linenr)
                self.move('right', col)
                k = self.get_random_key()
                if k in ["a", "c", "e", "g", "i", "k", "m", "1", "3", "5", "7"]:
                    # for a few characters DELETE instead of INSERT
                    x = self.treemanager.key_delete()
                else:
                    x = self.treemanager.key_normal(self.get_random_key())
                if x == "eos":
                    continue
            self.treemanager.save_current_version()

        end_version = self.treemanager.version
        broken = self.treemanager.export_as_text()

        # undo all and compare with original
        while self.treemanager.version > start_version:
            self.treemanager.key_ctrl_z()
        self.text_compare(programs.connect4)

        # redo all and compare with broken
        while self.treemanager.version < end_version:
            self.treemanager.key_shift_ctrl_z()
        self.text_compare(broken)

        # undo again and compare with original
        while self.treemanager.version > start_version:
            self.treemanager.key_ctrl_z()
        self.text_compare(programs.connect4)

        t1 = TreeManager()
        parser, lexer = python.load()
        t1.add_parser(parser, lexer, python.name)
        t1.import_file(programs.connect4)

        self.tree_compare(self.parser.previous_version.parent, parser.previous_version.parent)

    @slow
    def test_undo_random_insertdeleteundo_slow(self):
        self.random_insert_delete_undo(programs.connect4)

    def test_undo_random_insertdeleteundo(self):
        self.random_insert_delete_undo(programs.pythonsmall)

    def random_insert_delete_undo(self, program):
        import random
        self.reset()
        #self.save()

        self.treemanager.import_file(program)
        assert self.parser.last_status == True
        #self.save()

        self.text_compare(program)

        line_count = len(self.treemanager.lines)
        random_lines = range(line_count)
        random.shuffle(random_lines)

        start_version = self.treemanager.version
        for linenr in random_lines:
            cols = range(5)
            random.shuffle(cols)
            for col in cols:
                last_was_undo = False
                print("self.treemanager.cursor_reset()")
                self.treemanager.cursor_reset()
                print("self.move('down', %s)" % (linenr))
                print("self.move('right', %s)" % (col))
                self.move('down', linenr)
                self.move('right', col)
                k = self.get_random_key()
                if k in ["a", "c", "e", "g", "i", "k", "m", "1", "3", "5", "7"]:
                    # for a few characters DELETE instead of INSERT
                    print("self.treemanager.key_delete()")
                    x = self.treemanager.key_delete()
                elif k in ["o", "q", "s", "u"]:
                    print("self.treemanager.key_ctrl_z()")
                    x = self.treemanager.key_ctrl_z()
                    last_was_undo = True
                else:
                    key = self.get_random_key()
                    print("self.treemanager.key_normal(%s)" % (repr(key)))
                    x = self.treemanager.key_normal(key)
                if x == "eos":
                    continue
            if not last_was_undo:
                print("self.treemanager.save_current_version()")
                self.treemanager.save_current_version()

        end_version = self.treemanager.version
        broken = self.treemanager.export_as_text()

        # undo all and compare with original
        while self.treemanager.version > start_version:
            self.treemanager.key_ctrl_z()
        self.text_compare(program)

        # redo all and compare with broken
        while self.treemanager.version < end_version:
            self.treemanager.key_shift_ctrl_z()
        self.text_compare(broken)

        # undo again and compare with original
        while self.treemanager.version > start_version:
            self.treemanager.key_ctrl_z()
        self.text_compare(program)

        t1 = TreeManager()
        parser, lexer = python.load()
        t1.add_parser(parser, lexer, python.name)
        t1.import_file(program)

        self.tree_compare(self.parser.previous_version.parent, parser.previous_version.parent)

    def test_bug_infinite_loop(self):
        self.reset()

        self.treemanager.import_file(programs.pythonsmall)
        assert self.parser.last_status == True

        self.treemanager.cursor_reset()
        self.move('down', 8)
        self.move('right', 0)
        self.treemanager.key_delete()
        self.treemanager.save_current_version()
        self.treemanager.cursor_reset()
        self.treemanager.key_ctrl_z()
        self.treemanager.cursor_reset()
        self.move('down', 9)
        self.move('right', 0)
        self.treemanager.key_delete()

    def test_bug_undo_loop_2(self):

        self.reset()

        self.treemanager.import_file(programs.pythonsmall)
        assert self.parser.last_status == True

        start_version = self.treemanager.version

        self.treemanager.cursor_reset()
        self.move('down', 5)
        self.move('right', 3)
        self.treemanager.key_normal('#')
        self.treemanager.cursor_reset()
        self.move('down', 5)
        self.move('right', 3)
        self.treemanager.key_normal(')')
        self.treemanager.save_current_version()

        end_version = self.treemanager.version
        broken = self.treemanager.export_as_text()

        # undo all and compare with original
        while self.treemanager.version > start_version:
            self.treemanager.key_ctrl_z()
        self.text_compare(programs.pythonsmall)

        t1 = TreeManager()
        parser, lexer = python.load()
        t1.add_parser(parser, lexer, python.name)
        t1.import_file(programs.pythonsmall)

        self.tree_compare(self.parser.previous_version.parent, parser.previous_version.parent)

    def test_bug_undo_typing(self):
        self.reset()

        self.treemanager.import_file(programs.pythonsmall)
        assert self.parser.last_status == True

        self.treemanager.cursor_reset()
        self.move("down", 12)
        self.move("right", 0)
        self.treemanager.key_normal("g")
        self.treemanager.key_ctrl_z()

        self.treemanager.cursor_reset()
        self.move("down", 12)
        self.move("right", 2)
        self.treemanager.key_normal("%")
        self.treemanager.key_ctrl_z()

        self.treemanager.cursor_reset()
        self.move("down", 13)
        self.move("right", 0)
        self.treemanager.key_normal("y")


class Test_Undo_LBoxes(Test_Helper):

    def setup_class(cls):
        parser, lexer = phppython.load()
>>>>>>> cffa8cfa
        cls.lexer = lexer
        cls.parser = parser
        cls.parser.init_ast()
        cls.ast = cls.parser.previous_version
        cls.treemanager = TreeManager()
<<<<<<< HEAD
        cls.treemanager.add_parser(cls.parser, cls.lexer, java.name)

        cls.treemanager.set_font_test(7, 17) # hard coded. PyQt segfaults in test suite

    def reset(self):
        self.parser.reset()
        self.treemanager = TreeManager()
        self.treemanager.add_parser(self.parser, self.lexer, python.name)
        self.treemanager.set_font_test(7, 17)

    def move(self, direction, times):
        for i in range(times): self.treemanager.cursor_movement(direction)

    def test_incparse_optshift_bug(self):
        prog = """class Test {\r    public static void main() {\r        String y = z;\r    }\r}"""
        for c in prog:
            self.treemanager.key_normal(c)
        assert self.parser.last_status == True
        self.move("left", 1)
        self.move("up", 3)
        self.treemanager.key_end()
        self.treemanager.key_normal("\r")
        for c in "int x = 1;":
            self.treemanager.key_normal(c)
        assert self.parser.last_status == True
=======
        cls.treemanager.add_parser(cls.parser, cls.lexer, phppython.name)

        cls.treemanager.set_font_test(7, 17) # hard coded. PyQt segfaults in test suite

    def test_simple(self):
        self.reset()
        self.treemanager.import_file(programs.phpclass)
        self.move("up", 1)

        self.treemanager.add_languagebox(lang_dict["Python + PHP"])

        self.treemanager.key_normal("p")
        self.treemanager.key_normal("a")
        self.treemanager.key_normal("s")
        self.treemanager.key_normal("s")
        self.treemanager.save_current_version()

        self.move("down", 1)
        self.treemanager.key_end()
        self.treemanager.key_normal("a")
        self.treemanager.save_current_version()

        self.treemanager.key_ctrl_z()
        self.treemanager.key_ctrl_z()

    def test_simple2(self):
        self.versions = []
        self.reset()
        self.versions.append(self.treemanager.export_as_text())
        self.treemanager.import_file(programs.phpclass)
        self.versions.append(self.treemanager.export_as_text())
        self.move("down", 1)

        self.treemanager.add_languagebox(lang_dict["Python + PHP"])

        text = "def x():\r    pass"
        for c in text:
            self.treemanager.key_normal(c)

        self.treemanager.save_current_version()

        import copy
        dp = copy.deepcopy(self.parser.previous_version.parent)
        self.versions.append(self.treemanager.export_as_text())
        self.treemanager.key_normal("a")
        self.treemanager.save_current_version()
        self.versions.append(self.treemanager.export_as_text())

        self.move("up", 2)
        self.treemanager.key_end()
        self.treemanager.key_normal("\r")
        self.treemanager.save_current_version()
        self.versions.append(self.treemanager.export_as_text())
        self.treemanager.key_normal("a")
        self.treemanager.save_current_version()
        self.versions.append(self.treemanager.export_as_text())

        assert self.versions.pop() == self.treemanager.export_as_text()
        self.treemanager.key_ctrl_z()
        assert self.versions.pop() == self.treemanager.export_as_text()
        self.treemanager.key_ctrl_z()
        assert self.versions.pop() == self.treemanager.export_as_text()
        self.treemanager.key_ctrl_z()
        assert self.versions.pop() == self.treemanager.export_as_text()

        self.tree_compare(self.parser.previous_version.parent, dp)

    def test_clean_version_bug(self):
        self.reset()
        self.treemanager.import_file(programs.phpclass)
        self.move("down", 1)

        self.treemanager.add_languagebox(lang_dict["Python + PHP"])
        self.treemanager.key_normal("p")
        self.treemanager.key_normal("a")
        self.treemanager.key_normal("s")
        self.treemanager.key_normal("s")
        self.treemanager.save_current_version()

        import copy
        dp = copy.deepcopy(self.parser.previous_version.parent)

        self.treemanager.key_normal("a")
        self.treemanager.save_current_version()
        self.treemanager.key_ctrl_z()
        self.treemanager.save_current_version()

        self.tree_compare(self.parser.previous_version.parent, dp)

        self.move("up", 1)
        self.treemanager.key_end()
        self.move("left", 2)
        self.treemanager.key_normal("x")
        self.treemanager.save_current_version()

        dp2 = copy.deepcopy(self.parser.previous_version.parent)
        self.treemanager.key_ctrl_z()
        self.treemanager.key_shift_ctrl_z()

        self.tree_compare(self.parser.previous_version.parent, dp2)
>>>>>>> cffa8cfa
<|MERGE_RESOLUTION|>--- conflicted
+++ resolved
@@ -32,9 +32,6 @@
 
 import pytest
 slow = pytest.mark.slow
-
-import logging
-logging.basicConfig(level=logging.DEBUG)
 
 class Test_Typing:
 
@@ -1029,7 +1026,6 @@
         self.treemanager.deleteSelection()
         assert lbox.symbol.name == "<Prolog>"
 
-<<<<<<< HEAD
 class Test_Backslash(Test_Python):
 
     def test_parse(self):
@@ -1069,7 +1065,36 @@
 class Test_Java:
     def setup_class(cls):
         parser, lexer = java.load()
-=======
+        cls.lexer = lexer
+        cls.parser = parser
+        cls.parser.init_ast()
+        cls.ast = cls.parser.previous_version
+        cls.treemanager = TreeManager()
+        cls.treemanager.add_parser(cls.parser, cls.lexer, java.name)
+
+        cls.treemanager.set_font_test(7, 17) # hard coded. PyQt segfaults in test suite
+
+    def reset(self):
+        self.parser.reset()
+        self.treemanager = TreeManager()
+        self.treemanager.add_parser(self.parser, self.lexer, python.name)
+        self.treemanager.set_font_test(7, 17)
+
+    def move(self, direction, times):
+        for i in range(times): self.treemanager.cursor_movement(direction)
+
+    def test_incparse_optshift_bug(self):
+        prog = """class Test {\r    public static void main() {\r        String y = z;\r    }\r}"""
+        for c in prog:
+            self.treemanager.key_normal(c)
+        assert self.parser.last_status == True
+        self.move("left", 1)
+        self.move("up", 3)
+        self.treemanager.key_end()
+        self.treemanager.key_normal("\r")
+        for c in "int x = 1;":
+            self.treemanager.key_normal(c)
+        assert self.parser.last_status == True
 class Test_Undo(Test_Python):
 
     def reset(self):
@@ -1119,10 +1144,10 @@
         self.type_save(" X:")
         self.type_save("\r    ")
         self.type_save("pass")
-        self.compare("class X:\r\n    pass")
-
-        self.treemanager.key_ctrl_z()
-        self.compare("class X:\r\n    ")
+        self.compare("class X:\n    pass")
+
+        self.treemanager.key_ctrl_z()
+        self.compare("class X:\n    ")
 
         self.treemanager.key_ctrl_z()
         self.compare("class X:")
@@ -1135,7 +1160,7 @@
         self.treemanager.key_shift_ctrl_z()
         self.treemanager.key_shift_ctrl_z()
         self.treemanager.key_shift_ctrl_z()
-        self.compare("class X:\r\n    pass")
+        self.compare("class X:\n    pass")
         assert self.treemanager.cursor.node.next_term.symbol.name == "NEWLINE"
         assert self.treemanager.cursor.node.next_term.next_term.symbol.name == "DEDENT"
         assert isinstance(self.treemanager.cursor.node.next_term.next_term.next_term, EOS)
@@ -1162,10 +1187,10 @@
         self.type_save("\r")
         self.type_save("2")
         self.move("up", 1)
-        self.compare("1\r\n2")
+        self.compare("1\n2")
         self.type_save("\r")
         self.type_save("3")
-        self.compare("1\r\n3\r\n2")
+        self.compare("1\n3\n2")
 
         self.treemanager.key_ctrl_z()
         self.treemanager.key_ctrl_z()
@@ -1177,15 +1202,15 @@
         self.treemanager.key_shift_ctrl_z()
         self.treemanager.key_shift_ctrl_z()
         self.treemanager.key_shift_ctrl_z()
-        self.compare("1\r\n3\r\n2")
+        self.compare("1\n3\n2")
 
         self.move("down", 1)
         self.treemanager.key_backspace()
-        self.compare("1\r\n3\r\n")
-        self.treemanager.key_backspace()
-        self.compare("1\r\n3")
-        self.treemanager.key_backspace()
-        self.compare("1\r\n")
+        self.compare("1\n3\n")
+        self.treemanager.key_backspace()
+        self.compare("1\n3")
+        self.treemanager.key_backspace()
+        self.compare("1\n")
         self.treemanager.key_backspace()
         self.compare("1")
 
@@ -1348,9 +1373,9 @@
         self.move("down", 2)
         self.treemanager.key_end()
         self.treemanager.key_normal("1")
-        self.compare("class X:\r\n    def x():\r\n         pass1")
-        self.treemanager.key_ctrl_z()
-        self.compare("class X:\r\n    def x():\r\n         pass")
+        self.compare("class X:\n    def x():\n         pass1")
+        self.treemanager.key_ctrl_z()
+        self.compare("class X:\n    def x():\n         pass")
 
     def test_overflow(self):
         self.reset() # this saves the inital version as 1
@@ -1962,39 +1987,11 @@
 
     def setup_class(cls):
         parser, lexer = phppython.load()
->>>>>>> cffa8cfa
         cls.lexer = lexer
         cls.parser = parser
         cls.parser.init_ast()
         cls.ast = cls.parser.previous_version
         cls.treemanager = TreeManager()
-<<<<<<< HEAD
-        cls.treemanager.add_parser(cls.parser, cls.lexer, java.name)
-
-        cls.treemanager.set_font_test(7, 17) # hard coded. PyQt segfaults in test suite
-
-    def reset(self):
-        self.parser.reset()
-        self.treemanager = TreeManager()
-        self.treemanager.add_parser(self.parser, self.lexer, python.name)
-        self.treemanager.set_font_test(7, 17)
-
-    def move(self, direction, times):
-        for i in range(times): self.treemanager.cursor_movement(direction)
-
-    def test_incparse_optshift_bug(self):
-        prog = """class Test {\r    public static void main() {\r        String y = z;\r    }\r}"""
-        for c in prog:
-            self.treemanager.key_normal(c)
-        assert self.parser.last_status == True
-        self.move("left", 1)
-        self.move("up", 3)
-        self.treemanager.key_end()
-        self.treemanager.key_normal("\r")
-        for c in "int x = 1;":
-            self.treemanager.key_normal(c)
-        assert self.parser.last_status == True
-=======
         cls.treemanager.add_parser(cls.parser, cls.lexer, phppython.name)
 
         cls.treemanager.set_font_test(7, 17) # hard coded. PyQt segfaults in test suite
@@ -2094,5 +2091,4 @@
         self.treemanager.key_ctrl_z()
         self.treemanager.key_shift_ctrl_z()
 
-        self.tree_compare(self.parser.previous_version.parent, dp2)
->>>>>>> cffa8cfa
+        self.tree_compare(self.parser.previous_version.parent, dp2)